<<<<<<< HEAD
# for i in logs/blender_chair_posXYZ_posVIEW_fine1024_log2T19_lr0.0005_decay500/*.tar; do
#     CUDA_VISIBLE_DEVICES=2 python run_nerf.py --config configs/chair.txt --finest_res 1024 --i_embed 0 --i_embed_views 0 --render_only --ft_path $i
# done
# for i in logs/blender_chair_hashXYZ_sphereVIEW_fine1024_log2T19_lr0.01_decay10/*.tar; do
#     CUDA_VISIBLE_DEVICES=3 python run_nerf.py --config configs/chair.txt --finest_res 1024 --render_only --ft_path $i
# done
for i in logs/blender_chair_hashXYZ_sphereVIEW_fine1024_log2T19_lr0.01_decay10_po2c/*.tar; do
    CUDA_VISIBLE_DEVICES=4 python run_nerf.py --config configs/chair.txt --finest_res 1024 --render_only --ft_path $i
=======
for i in logs/blender_hotdog_hashXYZ_sphereVIEW_fine1024_log2T19_lr0.01_decay10/*.tar; do
    CUDA_VISIBLE_DEVICES=3 python run_nerf.py --config configs/hotdog.txt --finest_res 1024 --lr 0.01 --lr_decay 10 --render_only --ft_path $i
>>>>>>> f8a300e4
done<|MERGE_RESOLUTION|>--- conflicted
+++ resolved
@@ -1,4 +1,3 @@
-<<<<<<< HEAD
 # for i in logs/blender_chair_posXYZ_posVIEW_fine1024_log2T19_lr0.0005_decay500/*.tar; do
 #     CUDA_VISIBLE_DEVICES=2 python run_nerf.py --config configs/chair.txt --finest_res 1024 --i_embed 0 --i_embed_views 0 --render_only --ft_path $i
 # done
@@ -7,8 +6,6 @@
 # done
 for i in logs/blender_chair_hashXYZ_sphereVIEW_fine1024_log2T19_lr0.01_decay10_po2c/*.tar; do
     CUDA_VISIBLE_DEVICES=4 python run_nerf.py --config configs/chair.txt --finest_res 1024 --render_only --ft_path $i
-=======
 for i in logs/blender_hotdog_hashXYZ_sphereVIEW_fine1024_log2T19_lr0.01_decay10/*.tar; do
     CUDA_VISIBLE_DEVICES=3 python run_nerf.py --config configs/hotdog.txt --finest_res 1024 --lr 0.01 --lr_decay 10 --render_only --ft_path $i
->>>>>>> f8a300e4
 done